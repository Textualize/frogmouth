"""Provides the navigation panel widget."""

from __future__ import annotations

from pathlib import Path

from textual.app import ComposeResult
from textual.binding import Binding
from textual.containers import Vertical
from textual.reactive import var
from textual.widgets import TabbedContent, Tabs
from typing_extensions import Self

from .navigation_panes.bookmarks import Bookmarks
from .navigation_panes.history import History
from .navigation_panes.local_files import LocalFiles
from .navigation_panes.navigation_pane import NavigationPane
from .navigation_panes.table_of_contents import TableOfContents


class Navigation(Vertical, can_focus=False, can_focus_children=True):
    """A navigation panel widget."""

    DEFAULT_CSS = """
    Navigation {
        width: 44;
        background: $panel;
        display: block;
        dock: left;
    }

    Navigation.hidden {
        display: none;
    }

    TabbedContent {
        height: 100% !important;
    }

    ContentSwitcher {
        height: 1fr !important;
    }
    """

    BINDINGS = [
        Binding("comma,a,ctrl+left,shift+left,h", "previous_tab", "", show=False),
        Binding("full_stop,d,ctrl+right,shift+right,l", "next_tab", "", show=False),
    ]
    """Bindings local to the navigation pane."""

    popped_out: var[bool] = var(False)
    """Is the navigation popped out?"""

    def compose(self) -> ComposeResult:
        """Compose the content of the navigation pane."""
        self.popped_out = False
        # pylint:disable=attribute-defined-outside-init
        self._contents = TableOfContents()
        self._local_files = LocalFiles()
        self._bookmarks = Bookmarks()
        self._history = History()
        with TabbedContent() as tabs:
            self._tabs = tabs
            yield self._contents
            yield self._local_files
            yield self._bookmarks
            yield self._history

    def watch_popped_out(self) -> None:
        """Watch for changes to the popped out state."""
        self.set_class(not self.popped_out, "hidden")

    def toggle(self) -> None:
        """Toggle the popped/unpopped state."""
        self.popped_out = not self.popped_out

    @property
    def table_of_contents(self) -> TableOfContents:
        """The table of contents widget."""
        return self._contents

    @property
    def local_files(self) -> LocalFiles:
        """The local files widget."""
        return self._local_files

    @property
    def bookmarks(self) -> Bookmarks:
        """The bookmarks widget."""
        return self._bookmarks

    @property
    def history(self) -> History:
        """The history widget."""
        return self._history

    def jump_to_local_files(self, target: Path | None = None) -> Self:
        """Switch to and focus the local files pane.

        Returns:
            Self.
        """
<<<<<<< HEAD
        self.popped_out = True
        if target is not None:
            self._local_files.chdir(target)
        self._local_files.activate().set_focus_within()
=======
        if (
            self.popped_out
            and target is None
            and self.query_one(Tabs).active == self._local_files.id
        ):
            self.popped_out = False
        else:
            self.popped_out = True
            if target is not None:
                await self._local_files.chdir(target)
            self._local_files.activate().set_focus_within()
>>>>>>> f5b3d158
        return self

    def jump_to_bookmarks(self) -> Self:
        """Switch to and focus the bookmarks pane.

        Returns:
            Self.
        """
        if self.popped_out and self.query_one(Tabs).active == self._bookmarks.id:
            self.popped_out = False
        else:
            self.popped_out = True
            self._bookmarks.activate().set_focus_within()
        return self

    def jump_to_history(self) -> Self:
        """Switch to and focus the history pane.

        Returns:
            Self.
        """
        if self.popped_out and self.query_one(Tabs).active == self._history.id:
            self.popped_out = False
        else:
            self.popped_out = True
            self._history.activate().set_focus_within()
        return self

    def jump_to_contents(self) -> Self:
        """Switch to and focus the table of contents pane.

        Returns:
            Self.
        """
        if self.popped_out and self.query_one(Tabs).active == self._contents.id:
            self.popped_out = False
        else:
            self.popped_out = True
            self._contents.activate().set_focus_within()
        return self

    def action_previous_tab(self) -> None:
        """Switch to the previous tab in the navigation pane."""
        self.query_one(Tabs).action_previous_tab()
        self.focus_tab()

    def action_next_tab(self) -> None:
        """Switch to the next tab in the navigation pane."""
        self.query_one(Tabs).action_next_tab()
        self.focus_tab()

    def focus_tab(self) -> None:
        """Focus the currently active tab."""
        if active := self.query_one(Tabs).active:
            self.query_one(
                f"NavigationPane#{active}", NavigationPane
            ).set_focus_within()<|MERGE_RESOLUTION|>--- conflicted
+++ resolved
@@ -100,12 +100,6 @@
         Returns:
             Self.
         """
-<<<<<<< HEAD
-        self.popped_out = True
-        if target is not None:
-            self._local_files.chdir(target)
-        self._local_files.activate().set_focus_within()
-=======
         if (
             self.popped_out
             and target is None
@@ -115,9 +109,8 @@
         else:
             self.popped_out = True
             if target is not None:
-                await self._local_files.chdir(target)
+                self._local_files.chdir(target)
             self._local_files.activate().set_focus_within()
->>>>>>> f5b3d158
         return self
 
     def jump_to_bookmarks(self) -> Self:
